# Changelog

All notable changes to this project will be documented in this file.

The format is based on [Keep a Changelog](https://keepachangelog.com/en/1.0.0/),
and this project adheres to [Semantic Versioning](https://semver.org/spec/v2.0.0.html).

## [Unreleased]

### Added
<<<<<<< HEAD
- A `search_distributor` API to search distributors on defined `Criteria`
- `Matcher.less_than()` matcher to find the results with fields less than
  the given value
=======
- ``Page`` objects may now be directly used as iterables
>>>>>>> 15eae369

### Changed
- **API break**: types of fields on model objects are now strictly validated
  during construction.
- **API break**: objects documented as immutable are now more deeply immutable;
  it is no longer possible to mutate list fields on these objects.
- **API break**: fixed inconsistencies on collection model fields. All fields
  previously declared as tuples have been updated to use (immutable) lists.

### Fixed
- **API break**: `MaintenanceReport.last_updated`, `MaintenanceEntry.started`
  are now `datetime` objects as documented. In previous versions, these were
  documented as datetimes but implemented as `str`.

### Deprecated
- ``Page.as_iter`` is now deprecated.

## [1.5.0] - 2019-09-03

### Added
- Introduced ``Repository.remove_content`` to remove contents of a repository.
- Introduced ``Unit`` classes representing various types of Pulp units.

### Fixed
- Fixed hashability of `PulpObject` subclasses, making it possible to use them
  in sets/dicts

### Deprecated
- ``Task.units_data`` is now deprecated in favor of ``Task.units``.

## [1.4.0] - 2019-09-02

### Added
- Support querying and updating maintenance mode of Pulp repositories
- Introduced ``Client.get_content_type_ids`` method to retrieve supported content types.

### Fixed
- Fixed a crash in `upload_file` when passed a file object opened in text mode

## [1.3.0] - 2019-08-15

### Added

- Introduced ``Repository.is_temporary`` attribute
- Extended search functionality; it is now possible to search using fields defined
  on the `PulpObject` classes. Searching on raw Pulp fields remains supported.

### Fixed
- Fixed inconsistency between real and fake clients: both clients now immediately raise
  if a search is attempted with invalid criteria.  Previously, the fake client would
  instead return a failed `Future`.

## [1.2.1] - 2019-08-12

### Fixed
- Fixed import conflicts for `pubtools` module

## [1.2.0] - 2019-08-07

### Added
- A new API `FileRepository.upload_file` to upload a file to Pulp repository

## [1.1.0] - 2019-07-03

### Added
- Extended search functionality to support matching fields by regular expression,
  using new `Matcher` class

### Deprecated
- `Criteria.exists` is now deprecated in favor of `Matcher.exists()`
- `Criteria.with_field_in` is now deprecated in favor of `Matcher.in_()`

## [1.0.0] - 2019-06-26

### Fixed
- Fixed some unstable autotests

### Changed
- Version set to 1.0.0 to indicate that API is now considered stable

## [0.3.0] - 2019-06-18

### Added
- Repository and Task objects have many additional attributes

### Changed
- Changed formatting of task error text; now includes a header with the ID of
  the failed task
- Client now stops paginated searches if the caller is not holding any references
  to the search result

### Fixed
- Fixed a crash on Python 2.6

## [0.2.1] - 2019-06-17

### Fixed
- Fixed various compatibility issues with old versions of libraries

## [0.2.0] - 2019-06-14

### Added
- Task error_summary and error_details are now initialized appropriately
  with data from Pulp
- Client now logs Pulp load every few minutes when awaiting tasks
- Client now logs warnings when Pulp operations are being retried
- Cancelling a future now attempts to cancel underlying Pulp task(s)
- Deleting a resource which is already nonexistent now succeeds

## [0.1.1] - 2019-06-13

### Fixed
- Fixed missing schema files from distribution

## 0.1.0 - 2019-06-13

- Initial release to PyPI

[Unreleased]: https://github.com/release-engineering/pubtools-pulplib/compare/v1.5.0...HEAD
[1.5.0]: https://github.com/release-engineering/pubtools-pulplib/compare/v1.4.0...v1.5.0
[1.4.0]: https://github.com/release-engineering/pubtools-pulplib/compare/v1.3.0...v1.4.0
[1.3.0]: https://github.com/release-engineering/pubtools-pulplib/compare/v1.2.1...v1.3.0
[1.2.1]: https://github.com/release-engineering/pubtools-pulplib/compare/v1.2.0...v1.2.1
[1.2.0]: https://github.com/release-engineering/pubtools-pulplib/compare/v1.1.0...v1.2.0
[1.1.0]: https://github.com/release-engineering/pubtools-pulplib/compare/v1.0.0...v1.1.0
[1.0.0]: https://github.com/release-engineering/pubtools-pulplib/compare/v0.3.0...v1.0.0
[0.3.0]: https://github.com/release-engineering/pubtools-pulplib/compare/v0.2.1...v0.3.0
[0.2.1]: https://github.com/release-engineering/pubtools-pulplib/compare/v0.2.0...v0.2.1
[0.2.0]: https://github.com/release-engineering/pubtools-pulplib/compare/v0.1.1...v0.2.0
[0.1.1]: https://github.com/release-engineering/pubtools-pulplib/compare/v0.1.0...v0.1.1<|MERGE_RESOLUTION|>--- conflicted
+++ resolved
@@ -8,13 +8,10 @@
 ## [Unreleased]
 
 ### Added
-<<<<<<< HEAD
 - A `search_distributor` API to search distributors on defined `Criteria`
 - `Matcher.less_than()` matcher to find the results with fields less than
   the given value
-=======
 - ``Page`` objects may now be directly used as iterables
->>>>>>> 15eae369
 
 ### Changed
 - **API break**: types of fields on model objects are now strictly validated
