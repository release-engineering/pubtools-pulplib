--- conflicted
+++ resolved
@@ -8,14 +8,11 @@
 ## [Unreleased]
 
 ### Added
-<<<<<<< HEAD
 - Support querying and updating maintenance mode of Pulp repositories
+- Introduced ``Client.get_content_type_ids`` method to retrieve supported content types.
 
 ### Fixed
 - Fixed a crash in `upload_file` when passed a file object opened in text mode
-=======
-- Introduced ``Client.get_content_type_ids`` method to retrieve supported content types.
->>>>>>> 7a687683
 
 ## [1.3.0] - 2019-08-15
 
