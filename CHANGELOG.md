# Changelog

All notable changes to this project will be documented in this file.

The format is based on [Keep a Changelog](https://keepachangelog.com/en/1.0.0/),
and this project adheres to [Semantic Versioning](https://semver.org/spec/v2.0.0.html).

## [Unreleased]

<<<<<<< HEAD
### Added
- ``Page`` objects may now be directly used as iterables

### Deprecated
- ``Page.as_iter`` is now deprecated.
=======
### Changed
- **API break**: types of fields on model objects are now strictly validated
  during construction.
- **API break**: objects documented as immutable are now more deeply immutable;
  it is no longer possible to mutate list fields on these objects.
- **API break**: fixed inconsistencies on collection model fields. All fields
  previously declared as tuples have been updated to use (immutable) lists.


### Fixed
- **API break**: `MaintenanceReport.last_updated`, `MaintenanceEntry.started`
  are now `datetime` objects as documented. In previous versions, these were
  documented as datetimes but implemented as `str`.
>>>>>>> 9e38dc89

## [1.5.0] - 2019-09-03

### Added
- Introduced ``Repository.remove_content`` to remove contents of a repository.
- Introduced ``Unit`` classes representing various types of Pulp units.

### Fixed
- Fixed hashability of `PulpObject` subclasses, making it possible to use them
  in sets/dicts

### Deprecated
- ``Task.units_data`` is now deprecated in favor of ``Task.units``.

## [1.4.0] - 2019-09-02

### Added
- Support querying and updating maintenance mode of Pulp repositories
- Introduced ``Client.get_content_type_ids`` method to retrieve supported content types.

### Fixed
- Fixed a crash in `upload_file` when passed a file object opened in text mode

## [1.3.0] - 2019-08-15

### Added

- Introduced ``Repository.is_temporary`` attribute
- Extended search functionality; it is now possible to search using fields defined
  on the `PulpObject` classes. Searching on raw Pulp fields remains supported.

### Fixed
- Fixed inconsistency between real and fake clients: both clients now immediately raise
  if a search is attempted with invalid criteria.  Previously, the fake client would
  instead return a failed `Future`.

## [1.2.1] - 2019-08-12

### Fixed
- Fixed import conflicts for `pubtools` module

## [1.2.0] - 2019-08-07

### Added
- A new API `FileRepository.upload_file` to upload a file to Pulp repository

## [1.1.0] - 2019-07-03

### Added
- Extended search functionality to support matching fields by regular expression,
  using new `Matcher` class

### Deprecated
- `Criteria.exists` is now deprecated in favor of `Matcher.exists()`
- `Criteria.with_field_in` is now deprecated in favor of `Matcher.in_()`

## [1.0.0] - 2019-06-26

### Fixed
- Fixed some unstable autotests

### Changed
- Version set to 1.0.0 to indicate that API is now considered stable

## [0.3.0] - 2019-06-18

### Added
- Repository and Task objects have many additional attributes

### Changed
- Changed formatting of task error text; now includes a header with the ID of
  the failed task
- Client now stops paginated searches if the caller is not holding any references
  to the search result

### Fixed
- Fixed a crash on Python 2.6

## [0.2.1] - 2019-06-17

### Fixed
- Fixed various compatibility issues with old versions of libraries

## [0.2.0] - 2019-06-14

### Added
- Task error_summary and error_details are now initialized appropriately
  with data from Pulp
- Client now logs Pulp load every few minutes when awaiting tasks
- Client now logs warnings when Pulp operations are being retried
- Cancelling a future now attempts to cancel underlying Pulp task(s)
- Deleting a resource which is already nonexistent now succeeds

## [0.1.1] - 2019-06-13

### Fixed
- Fixed missing schema files from distribution

## 0.1.0 - 2019-06-13

- Initial release to PyPI

[Unreleased]: https://github.com/release-engineering/pubtools-pulplib/compare/v1.5.0...HEAD
[1.5.0]: https://github.com/release-engineering/pubtools-pulplib/compare/v1.4.0...v1.5.0
[1.4.0]: https://github.com/release-engineering/pubtools-pulplib/compare/v1.3.0...v1.4.0
[1.3.0]: https://github.com/release-engineering/pubtools-pulplib/compare/v1.2.1...v1.3.0
[1.2.1]: https://github.com/release-engineering/pubtools-pulplib/compare/v1.2.0...v1.2.1
[1.2.0]: https://github.com/release-engineering/pubtools-pulplib/compare/v1.1.0...v1.2.0
[1.1.0]: https://github.com/release-engineering/pubtools-pulplib/compare/v1.0.0...v1.1.0
[1.0.0]: https://github.com/release-engineering/pubtools-pulplib/compare/v0.3.0...v1.0.0
[0.3.0]: https://github.com/release-engineering/pubtools-pulplib/compare/v0.2.1...v0.3.0
[0.2.1]: https://github.com/release-engineering/pubtools-pulplib/compare/v0.2.0...v0.2.1
[0.2.0]: https://github.com/release-engineering/pubtools-pulplib/compare/v0.1.1...v0.2.0
[0.1.1]: https://github.com/release-engineering/pubtools-pulplib/compare/v0.1.0...v0.1.1<|MERGE_RESOLUTION|>--- conflicted
+++ resolved
@@ -7,13 +7,9 @@
 
 ## [Unreleased]
 
-<<<<<<< HEAD
 ### Added
 - ``Page`` objects may now be directly used as iterables
 
-### Deprecated
-- ``Page.as_iter`` is now deprecated.
-=======
 ### Changed
 - **API break**: types of fields on model objects are now strictly validated
   during construction.
@@ -22,12 +18,13 @@
 - **API break**: fixed inconsistencies on collection model fields. All fields
   previously declared as tuples have been updated to use (immutable) lists.
 
-
 ### Fixed
 - **API break**: `MaintenanceReport.last_updated`, `MaintenanceEntry.started`
   are now `datetime` objects as documented. In previous versions, these were
   documented as datetimes but implemented as `str`.
->>>>>>> 9e38dc89
+
+### Deprecated
+- ``Page.as_iter`` is now deprecated.
 
 ## [1.5.0] - 2019-09-03
 
