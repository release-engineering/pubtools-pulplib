# Changelog

All notable changes to this project will be documented in this file.

The format is based on [Keep a Changelog](https://keepachangelog.com/en/1.0.0/),
and this project adheres to [Semantic Versioning](https://semver.org/spec/v2.0.0.html).

## [Unreleased]

n/a

## [1.3.0] - 2019-08-15

### Added
<<<<<<< HEAD
- Introduced ``Repository.is_temporary`` attribute
- Support set maintenance mode of pulp repositories

### Fixed
- Fix can't calculate checksum if file object contains unicode data during upload
=======
- Introduced ``Repository.is_temporary`` attribute.
- Extended search functionality; it is now possible to search using fields defined
  on the `PulpObject` classes. Searching on raw Pulp fields remains supported.

### Fixed
- Fixed inconsistency between real and fake clients: both clients now immediately raise
  if a search is attempted with invalid criteria.  Previously, the fake client would
  instead return a failed `Future`.
>>>>>>> e1bb6414

## [1.2.1] - 2019-08-12

### Fixed
- Fixed import conflicts for `pubtools` module

## [1.2.0] - 2019-08-07

### Added
- A new API `FileRepository.upload_file` to upload a file to Pulp repository

## [1.1.0] - 2019-07-03

### Added
- Extended search functionality to support matching fields by regular expression,
  using new `Matcher` class

### Deprecated
- `Criteria.exists` is now deprecated in favor of `Matcher.exists()`
- `Criteria.with_field_in` is now deprecated in favor of `Matcher.in_()`

## [1.0.0] - 2019-06-26

### Fixed
- Fixed some unstable autotests

### Changed
- Version set to 1.0.0 to indicate that API is now considered stable

## [0.3.0] - 2019-06-18

### Added
- Repository and Task objects have many additional attributes

### Changed
- Changed formatting of task error text; now includes a header with the ID of
  the failed task
- Client now stops paginated searches if the caller is not holding any references
  to the search result

### Fixed
- Fixed a crash on Python 2.6

## [0.2.1] - 2019-06-17

### Fixed
- Fixed various compatibility issues with old versions of libraries

## [0.2.0] - 2019-06-14

### Added
- Task error_summary and error_details are now initialized appropriately
  with data from Pulp
- Client now logs Pulp load every few minutes when awaiting tasks
- Client now logs warnings when Pulp operations are being retried
- Cancelling a future now attempts to cancel underlying Pulp task(s)
- Deleting a resource which is already nonexistent now succeeds

## [0.1.1] - 2019-06-13

### Fixed
- Fixed missing schema files from distribution

## 0.1.0 - 2019-06-13

- Initial release to PyPI

[Unreleased]: https://github.com/release-engineering/pubtools-pulplib/compare/v1.3.0...HEAD
[1.3.0]: https://github.com/release-engineering/pubtools-pulplib/compare/v1.2.1...v1.3.0
[1.2.1]: https://github.com/release-engineering/pubtools-pulplib/compare/v1.2.0...v1.2.1
[1.2.0]: https://github.com/release-engineering/pubtools-pulplib/compare/v1.1.0...v1.2.0
[1.1.0]: https://github.com/release-engineering/pubtools-pulplib/compare/v1.0.0...v1.1.0
[1.0.0]: https://github.com/release-engineering/pubtools-pulplib/compare/v0.3.0...v1.0.0
[0.3.0]: https://github.com/release-engineering/pubtools-pulplib/compare/v0.2.1...v0.3.0
[0.2.1]: https://github.com/release-engineering/pubtools-pulplib/compare/v0.2.0...v0.2.1
[0.2.0]: https://github.com/release-engineering/pubtools-pulplib/compare/v0.1.1...v0.2.0
[0.1.1]: https://github.com/release-engineering/pubtools-pulplib/compare/v0.1.0...v0.1.1<|MERGE_RESOLUTION|>--- conflicted
+++ resolved
@@ -12,14 +12,9 @@
 ## [1.3.0] - 2019-08-15
 
 ### Added
-<<<<<<< HEAD
+
 - Introduced ``Repository.is_temporary`` attribute
 - Support set maintenance mode of pulp repositories
-
-### Fixed
-- Fix can't calculate checksum if file object contains unicode data during upload
-=======
-- Introduced ``Repository.is_temporary`` attribute.
 - Extended search functionality; it is now possible to search using fields defined
   on the `PulpObject` classes. Searching on raw Pulp fields remains supported.
 
@@ -27,7 +22,7 @@
 - Fixed inconsistency between real and fake clients: both clients now immediately raise
   if a search is attempted with invalid criteria.  Previously, the fake client would
   instead return a failed `Future`.
->>>>>>> e1bb6414
+- Fix can't calculate checksum if file object contains unicode data during upload
 
 ## [1.2.1] - 2019-08-12
 
