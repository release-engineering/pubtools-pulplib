import logging
import json
import pytest
import requests_mock
<<<<<<< HEAD
from pubtools.pulplib import Client, Criteria, Repository, PulpException, Distributor
=======
from mock import patch

from more_executors.futures import f_return

from pubtools.pulplib import (
    Client,
    Criteria,
    Repository,
    PulpException,
    MaintenanceReport,
    Task,
)
>>>>>>> e33ed764


def test_can_construct(requests_mocker):
    """A client instance can be constructed with URL alone."""
    client = Client("https://pulp.example.com/")


def test_can_construct_with_session_args(requests_mocker):
    """A client instance can be constructed with requests.Session kwargs."""
    client = Client("https://pulp.example.com/", auth=("x", "y"), verify=False)


def test_construct_raises_on_bad_args(requests_mocker):
    """A client instance cannot be constructed with unexpected args."""
    with pytest.raises(TypeError):
        client = Client("https://pulp.example.com/", whatever="foobar")


def test_search_raises_on_bad_args(client, requests_mocker):
    """search_repository raises TypeError if passed something other than Criteria"""
    with pytest.raises(TypeError):
        client.search_repository("oops, not valid criteria")


def test_can_search(client, requests_mocker):
    """search_repository issues /search/ POST requests as expected."""
    requests_mocker.post(
        "https://pulp.example.com/pulp/api/v2/repositories/search/",
        json=[{"id": "repo1"}, {"id": "repo2"}],
    )

    repos_f = client.search_repository()

    repos = [r for r in repos_f.result().as_iter()]

    # It should have returned the repos as objects
    assert sorted(repos) == [Repository(id="repo1"), Repository(id="repo2")]

    # It should have issued only a single search
    assert requests_mocker.call_count == 1


def test_can_search_distributor(client, requests_mocker):
    """search_distributor issues distributors/search POST request as expected."""
    requests_mocker.post(
        "https://pulp.example.com/pulp/api/v2/distributors/search/",
        json=[
            {
                "id": "yum_distributor",
                "distributor_type_id": "yum_distributor",
                "repo_id": "test_rpm",
            },
            {"id": "cdn_distributor", "distributor_type_id": "rpm_rsync_distributor"},
        ],
    )

    distributors_f = client.search_distributor()
    distributors = [dist for dist in distributors_f.result().as_iter()]
    # distributor objects are returned
    assert sorted(distributors) == [
        Distributor(id="cdn_distributor", type_id="rpm_rsync_distributor"),
        Distributor(
            id="yum_distributor", type_id="yum_distributor", repo_id="test_rpm"
        ),
    ]
    # api is called once
    assert requests_mocker.call_count == 1


def test_search_retries(client, requests_mocker, caplog):
    """search_repository retries operations on failure."""
    logging.getLogger().setLevel(logging.WARNING)
    caplog.set_level(logging.WARNING)

    requests_mocker.post(
        "https://pulp.example.com/pulp/api/v2/repositories/search/",
        [
            {"status_code": 413},
            {"status_code": 500},
            # Let's also mix in something which isn't valid json
            {"text": '{"not-valid-json": '},
            {"json": [{"id": "repo1"}]},
        ],
    )

    repos_f = client.search_repository()

    repos = [r for r in repos_f.result().as_iter()]

    # It should have found the repo
    assert repos == [Repository(id="repo1")]

    # But would have needed several attempts
    assert requests_mocker.call_count == 4

    # And those retries should have been logged
    messages = caplog.messages
    assert len(messages) == 3

    # Messages have full exception detail. Just check the first line.
    lines = [m.splitlines()[0] for m in messages]

    assert lines[0].startswith("Retrying due to error: 413")
    assert lines[0].endswith(" [1/6]")
    assert lines[1].startswith("Retrying due to error: 500")
    assert lines[1].endswith(" [2/6]")
    assert lines[2].startswith("Retrying due to error:")
    assert lines[2].endswith(" [3/6]")

    # Retry logs should have the pulp-retry event attached.
    assert caplog.records[-1].event == {"type": "pulp-retry"}


def test_search_can_paginate(client, requests_mocker):
    """search_repository implicitly paginates the search as needed."""
    client._PAGE_SIZE = 10

    expected_repos = []
    responses = []
    current_response = []
    for i in range(0, 997):
        repo_id = "repo-%s" % i
        expected_repos.append(Repository(id=repo_id))
        current_response.append({"id": repo_id})
        if len(current_response) == client._PAGE_SIZE:
            responses.append({"json": current_response})
            current_response = []

    responses.append({"json": current_response})

    requests_mocker.post(
        "https://pulp.example.com/pulp/api/v2/repositories/search/", responses
    )

    repos_f = client.search_repository()

    repos = [r for r in repos_f.result().as_iter()]

    # It should have returned the repos as objects
    assert sorted(repos) == sorted(expected_repos)

    # It needed to do 100 requests to get all the data
    assert requests_mocker.call_count == 100

    # Requests should have used skip/limit to paginate appropriately.
    # We'll just sample a few of the requests here.
    history = requests_mocker.request_history
    criteria = [h.json()["criteria"] for h in history]
    assert criteria[0] == {"filters": {}, "skip": 0, "limit": 10}
    assert criteria[1] == {"filters": {}, "skip": 10, "limit": 10}
    assert criteria[2] == {"filters": {}, "skip": 20, "limit": 10}
    assert criteria[-1] == {"filters": {}, "skip": 990, "limit": 10}


def test_can_get(client, requests_mocker):
    """get_repository gets a repository (via search)."""
    requests_mocker.post(
        "https://pulp.example.com/pulp/api/v2/repositories/search/",
        json=[{"id": "repo1"}],
    )

    repo_f = client.get_repository("repo1")

    # It should have returned the expected repo
    assert repo_f.result() == Repository(id="repo1")

    # It should have issued only a single search
    assert requests_mocker.call_count == 1

    # The search should have used these filters
    assert requests_mocker.last_request.json()["criteria"].get("filters") == {
        "id": {"$eq": "repo1"}
    }


def test_get_missing(client, requests_mocker):
    """get_repository raises meaningful exception if repo is missing"""

    requests_mocker.post(
        "https://pulp.example.com/pulp/api/v2/repositories/search/", json=[]
    )

    repo_f = client.get_repository("repo1")

    # It should raise
    with pytest.raises(PulpException) as error:
        repo_f.result()

    # It should explain the problem
    assert "repo1 was not found" in str(error.value)


def test_can_get_maintenance_report(client, requests_mocker):
    maintenance_report = {
        "last_updated": "2019-08-15T14:21:12Z",
        "last_updated_by": "Content Delivery",
        "repos": {
            "repo1": {
                "message": "Maintenance Mode Enabled",
                "owner": "Content Delivery",
                "started": "2019-08-15T14:21:12Z",
            }
        },
    }
    requests_mocker.get(
        "https://pulp.example.com/pulp/isos/redhat-maintenance/repos.json",
        json=maintenance_report,
    )

    report = client.get_maintenance_report().result()

    assert requests_mocker.call_count == 1
    assert isinstance(report, MaintenanceReport)
    assert report.last_updated_by == "Content Delivery"
    assert report.last_updated == "2019-08-15T14:21:12Z"
    assert report.entries[0].message == "Maintenance Mode Enabled"


def test_non_maintenance_report(client, requests_mocker):
    requests_mocker.get(
        "https://pulp.example.com/pulp/isos/redhat-maintenance/repos.json",
        text="Not Found",
        status_code=404,
    )

    report = client.get_maintenance_report().result()
    assert report.last_updated_by is None
    assert report.entries == ()


def test_get_invalid_maintenance_file(client, requests_mocker, caplog):
    requests_mocker.get(
        "https://pulp.example.com/pulp/isos/redhat-maintenance/repos.json",
        text='{"not-valid-json": ',
    )
    with pytest.raises(Exception):
        client.get_maintenance_report().result()

    messages = caplog.messages
    assert len(messages) == 5

    # Messages have full exception detail. Just check the first line.
    lines = [m.splitlines()[0] for m in messages]

    assert lines[-1].startswith("Retrying due to error:")
    assert lines[-1].endswith(" [5/6]")


def test_set_maintenance(client, requests_mocker):
    maintenance_report = {
        "last_updated": "2019-08-15T14:21:12Z",
        "last_updated_by": "pubtools.pulplib",
        "repos": {
            "repo1": {
                "message": "Maintenance Mode Enabled",
                "owner": "pubtools.pulplib",
                "started": "2019-08-15T14:21:12Z",
            }
        },
    }
    requests_mocker.post(
        "https://pulp.example.com/pulp/api/v2/repositories/search/",
        [{"json": [{"id": "redhat-maintenance", "notes": {"_repo-type": "iso-repo"}}]}],
    )

    report = MaintenanceReport._from_data(maintenance_report)

    with patch("pubtools.pulplib.FileRepository.upload_file") as mocked_upload:
        with patch("pubtools.pulplib.Repository.publish") as mocked_publish:
            upload_task = Task(id="upload-task", completed=True, succeeded=True)
            publish_task = [Task(id="publish-task", completed=True, succeeded=True)]

            mocked_upload.return_value = f_return(upload_task)
            mocked_publish.return_value = f_return(publish_task)

            # set_maintenance.result() should return whatever publish.result() returns
            assert client.set_maintenance(report).result() is publish_task

    # upload_file should be called with (file_obj, 'repos.json')
    args = mocked_upload.call_args
    report_file = args[0][0]
    report = MaintenanceReport()._from_data(json.loads(report_file.read()))

    assert len(report.entries) == 1
    assert report.entries[0].repo_id == "repo1"
    assert report.last_updated_by == "pubtools.pulplib"

    # search repo, upload and publish should be called once each
    assert requests_mocker.call_count == 1
    assert mocked_publish.call_count == 1
    assert mocked_upload.call_count == 1<|MERGE_RESOLUTION|>--- conflicted
+++ resolved
@@ -2,9 +2,7 @@
 import json
 import pytest
 import requests_mock
-<<<<<<< HEAD
-from pubtools.pulplib import Client, Criteria, Repository, PulpException, Distributor
-=======
+
 from mock import patch
 
 from more_executors.futures import f_return
@@ -16,8 +14,8 @@
     PulpException,
     MaintenanceReport,
     Task,
+    Distributor,
 )
->>>>>>> e33ed764
 
 
 def test_can_construct(requests_mocker):
