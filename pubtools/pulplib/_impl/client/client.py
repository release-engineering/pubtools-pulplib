--- conflicted
+++ resolved
@@ -236,13 +236,8 @@
         # When this request is resolved, we'll have the first page of data.
         # We'll need to convert that into a page and also keep going with
         # the search if there's more to be done.
-<<<<<<< HEAD
         return f_proxy(
-            f_map(response_f, lambda data: self._handle_page(Repository, search, data))
-=======
-        return f_map(
-            response_f, lambda data: self._handle_page(return_type, search, data)
->>>>>>> 51ed7484
+            f_map(response_f, lambda data: self._handle_page(return_type, search, data))
         )
 
     def get_maintenance_report(self):
